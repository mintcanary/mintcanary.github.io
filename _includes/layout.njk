<!doctype html>
<html lang="en">
	<head>
		<meta charset="utf-8">
		<meta name="viewport" content="width=device-width, initial-scale=1.0">
		<title>Speedlify</title>
		<meta name="description" content="Benchmark web pages over time.">
		<link rel="stylesheet" href="/style.css">
		<link rel="stylesheet" href="/chartist.css">
		<script>
		document.documentElement.classList.add("js");
		</script>
	</head>
	<body>
<<<<<<< HEAD
		<h1 class="speedlify-hed">speedlify{% if vertical %}:{{ vertical }}{% endif %}</h1>
		<p class="speedlify-subhed">Benchmark {{ sites[vertical].description or "web pages" }} over time (ordered by Lighthouse scores). Updates <em>at most</em> once every {{ sites[vertical].options.frequency or 60 }} minutes and automatically once a day. Only the last {{ maxResults }} result{% if maxResults != 1 %}s{% endif %} (and the oldest result) are shown. Read <a href="https://www.zachleat.com/web/speedlify/">the blog post</a>. Created by <a href="https://www.zachleat.com/">@zachleat</a>.</p>
=======
		<h1 class="speedlify-hed"><a href="/">speedlify</a>{% if vertical %}:{{ vertical }}{% endif %}</h1>
		<p class="speedlify-subhed">Benchmark {{ sites[vertical].description or "web pages" }} over time (ordered by Lighthouse scores). Updates <em>at most</em> once an hour and automatically once a day. Only the last {{ maxResults }} result{% if maxResults != 1 %}s{% endif %} (and the oldest result) are shown. Read <a href="https://www.zachleat.com/web/speedlify/">the blog post</a>. Created by <a href="https://www.zachleat.com/">@zachleat</a>.</p>
>>>>>>> 2bfdc0de

		{{ content | safe }}

		<footer>
			MIT licensed. Source code at <a href="https://github.com/zachleat/speedlify/"><code>github.com/zachleat/speedlify/</code></a>
		</footer>

		<script src="/chartist.js"></script>
		<script src="/chart.js"></script>
	</body>
</html><|MERGE_RESOLUTION|>--- conflicted
+++ resolved
@@ -12,13 +12,8 @@
 		</script>
 	</head>
 	<body>
-<<<<<<< HEAD
-		<h1 class="speedlify-hed">speedlify{% if vertical %}:{{ vertical }}{% endif %}</h1>
+		<h1 class="speedlify-hed"><a href="/">speedlify</a>{% if vertical %}:{{ vertical }}{% endif %}</h1>
 		<p class="speedlify-subhed">Benchmark {{ sites[vertical].description or "web pages" }} over time (ordered by Lighthouse scores). Updates <em>at most</em> once every {{ sites[vertical].options.frequency or 60 }} minutes and automatically once a day. Only the last {{ maxResults }} result{% if maxResults != 1 %}s{% endif %} (and the oldest result) are shown. Read <a href="https://www.zachleat.com/web/speedlify/">the blog post</a>. Created by <a href="https://www.zachleat.com/">@zachleat</a>.</p>
-=======
-		<h1 class="speedlify-hed"><a href="/">speedlify</a>{% if vertical %}:{{ vertical }}{% endif %}</h1>
-		<p class="speedlify-subhed">Benchmark {{ sites[vertical].description or "web pages" }} over time (ordered by Lighthouse scores). Updates <em>at most</em> once an hour and automatically once a day. Only the last {{ maxResults }} result{% if maxResults != 1 %}s{% endif %} (and the oldest result) are shown. Read <a href="https://www.zachleat.com/web/speedlify/">the blog post</a>. Created by <a href="https://www.zachleat.com/">@zachleat</a>.</p>
->>>>>>> 2bfdc0de
 
 		{{ content | safe }}
 
